--- conflicted
+++ resolved
@@ -1,10 +1,7 @@
 --------------------------------------------------------------------------------
 {-# LANGUAGE OverloadedStrings #-}
 module Network.WebSockets.Connection
-    ( makeSocket
-    , closeSocket
-    , PendingConnection (..)
-    , makePendingConnection
+    ( PendingConnection (..)
     , AcceptRequest(..)
     , acceptRequest
     , acceptRequestWith
@@ -37,14 +34,6 @@
                                               writeIORef)
 import           Data.List                   (find)
 import           Data.Word                   (Word16)
-<<<<<<< HEAD
-=======
-import           System.IO.Streams           (InputStream, OutputStream)
-import qualified System.IO.Streams             as Streams
-import qualified System.IO.Streams.Attoparsec  as Streams
-import           Network.Socket                (Socket)
-import qualified Network.Socket              as S
->>>>>>> 4e9182de
 
 
 --------------------------------------------------------------------------------
@@ -55,26 +44,6 @@
 import           Network.WebSockets.Types
 
 
-
---------------------------------------------------------------------------------
--- | Create a standardized socket. Should only be used for a quick and dirty solution!
--- Should be preceded by the call Network.Socket.withSocketsDo
-
-makeSocket :: String -> Int -> IO Socket
-makeSocket host port = do
-    sock  <- S.socket S.AF_INET S.Stream S.defaultProtocol
-    _     <- S.setSocketOption sock S.ReuseAddr 1
-    host' <- S.inet_addr host
-    S.bindSocket sock (S.SockAddrInet (fromIntegral port) host')
-    S.listen sock 5
-    return sock
-
---------------------------------------------------------------------------------
--- | Closes a socket. This function serves as a quick utility to close a socket and
--- as a reminder that you need to close sockets made by makeSocket.    
-closeSocket :: Socket -> IO ()
-closeSocket sock = S.sClose sock
-    
 --------------------------------------------------------------------------------
 -- | A new client connected to the server. We haven't accepted the connection
 -- yet, though.
@@ -90,32 +59,13 @@
     -- ^ Input/output stream
     }
 
---------------------------------------------------------------------------------
--- | Use data from the socket to create a Pending Connection. This is a blocking
--- function. It tries to first accept a connection before creating a pending
--- connection. Then you are able to choose if you want to accept the connection
--- or not.
-makePendingConnection :: Socket -> IO PendingConnection    
-makePendingConnection sock = do
-    (conn, _) <- S.accept sock
-    (sIn, sOut) <- Streams.socketToStreams conn
-    bOut        <- Streams.builderStream sOut
-    -- TODO: we probably want to send a 40x if the request is bad?
-    request     <- Streams.parseFromStream (decodeRequestHead False) sIn
-    let pc = PendingConnection
-                { pendingOptions  = defaultConnectionOptions
-                , pendingRequest  = request
-                , pendingOnAccept = \_ -> return ()
-                , pendingIn       = sIn
-                , pendingOut      = bOut
-                }
-    return pc
 
 --------------------------------------------------------------------------------
 data AcceptRequest = AcceptRequest
     { acceptSubprotocol :: !(Maybe B.ByteString)
     -- ^ The subprotocol to speak with the client.  If 'pendingSubprotcols' is
-    -- non-empty, 'acceptSubprotocol' must be one of the subprotocols from the list.
+    -- non-empty, 'acceptSubprotocol' must be one of the subprotocols from the
+    -- list.
     }
 
 
@@ -282,8 +232,10 @@
 
 
 --------------------------------------------------------------------------------
--- | Send a friendly close message and close code.  Similar to 'sendClose', you should
--- continue calling 'receiveDataMessage' until you receive a 'CloseRequest' exception.
+-- | Send a friendly close message and close code.  Similar to 'sendClose',
+-- you should continue calling 'receiveDataMessage' until you receive a
+-- 'CloseRequest' exception.
+--
 -- See <http://tools.ietf.org/html/rfc6455#section-7.4> for a list of close
 -- codes.
 sendCloseCode :: WebSocketsData a => Connection -> Word16 -> a -> IO ()
