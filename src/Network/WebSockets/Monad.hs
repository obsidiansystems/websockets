-- | Provides a simple, clean monad to write websocket servers in
{-# LANGUAGE GeneralizedNewtypeDeriving, OverloadedStrings,
        NoMonomorphismRestriction, Rank2Types, ScopedTypeVariables #-}
module Network.WebSockets.Monad
    ( WebSocketsOptions (..)
    , defaultWebSocketsOptions
    , WebSockets (..)
    , runWebSockets
    , runWebSocketsWith
    , runWebSocketsHandshake
    , runWebSocketsWithHandshake
    , runWebSocketsWith'
    , receiveWith
    , sendWith
    , send
    , Sink
    , sendSink
    , getSink
    , getOptions
    , getProtocol
    , getVersion
    , throwWsError
    , catchWsError
    , spawnPingThread
    ) where

import Control.Applicative (Applicative, (<$>))
import Control.Concurrent (forkIO, threadDelay)
import Control.Concurrent.MVar (newMVar, withMVar)
import Control.Exception (Exception (..), SomeException, throw)
import Control.Monad (forever)
import Control.Monad.Reader (ReaderT, ask, runReaderT)
import Control.Monad.State (StateT, evalStateT, get)
import Control.Monad.Trans (MonadIO, lift, liftIO)

import Blaze.ByteString.Builder (Builder)
import Blaze.ByteString.Builder.Enumerator (builderToByteString)
import Data.ByteString (ByteString)
import Data.Enumerator (Enumerator, Iteratee, ($$), (>>==))
import qualified Data.Attoparsec.Enumerator as AE
import qualified Data.Enumerator as E

import Network.WebSockets.Demultiplex (DemultiplexState, emptyDemultiplexState)
import Network.WebSockets.Handshake
import Network.WebSockets.Handshake.Http
import Network.WebSockets.Handshake.ShyIterParser
import Network.WebSockets.Mask
import Network.WebSockets.Protocol
import Network.WebSockets.Types as T

-- | Options for the WebSocket program
data WebSocketsOptions = WebSocketsOptions
    { onPong       :: IO ()
    }

-- | Default options
defaultWebSocketsOptions :: WebSocketsOptions
defaultWebSocketsOptions = WebSocketsOptions
    { onPong       = return ()
    }

-- | Environment in which the 'WebSockets' monad actually runs
data WebSocketsEnv p = WebSocketsEnv
    { options     :: WebSocketsOptions
    , sendBuilder :: Builder -> IO ()
    , protocol    :: p
    }

-- | The monad in which you can write WebSocket-capable applications
newtype WebSockets p a = WebSockets
    { unWebSockets :: ReaderT (WebSocketsEnv p)
        (StateT DemultiplexState (Iteratee ByteString IO)) a
    } deriving (Applicative, Functor, Monad, MonadIO)

-- | Receives the initial client handshake, then behaves like 'runWebSockets'.
runWebSocketsHandshake :: Protocol p
                       => (Request -> WebSockets p a)
                       -> Iteratee ByteString IO ()
                       -> Iteratee ByteString IO a
runWebSocketsHandshake = runWebSocketsWithHandshake defaultWebSocketsOptions

-- | Receives the initial client handshake, then behaves like
-- 'runWebSocketsWith'.
runWebSocketsWithHandshake :: Protocol p
                           => WebSocketsOptions
                           -> (Request -> WebSockets p a)
                           -> Iteratee ByteString IO ()
                           -> Iteratee ByteString IO a
runWebSocketsWithHandshake opts goWs outIter = do
    httpReq <- receiveIteratee decodeRequest
    runWebSocketsWith opts httpReq goWs outIter

-- | Run a 'WebSockets' application on an 'Enumerator'/'Iteratee' pair, given
-- that you (read: your web server) has already received the HTTP part of the
-- initial request. If not, you might want to use 'runWebSocketsWithHandshake'
-- instead.
--
-- If the handshake failed, throws a 'HandshakeError'. Otherwise, executes the
-- supplied continuation. You should still send a response to the client
-- yourself.
runWebSockets :: Protocol p
              => RequestHttpPart
              -> (Request -> WebSockets p a)
              -> Iteratee ByteString IO ()
              -> Iteratee ByteString IO a
runWebSockets = runWebSocketsWith defaultWebSocketsOptions

-- | Version of 'runWebSockets' which allows you to specify custom options
runWebSocketsWith :: forall p a. Protocol p
                  => WebSocketsOptions
                  -> RequestHttpPart
                  -> (Request -> WebSockets p a)
                  -> Iteratee ByteString IO ()
                  -> Iteratee ByteString IO a
runWebSocketsWith opts httpReq goWs outIter = do
    mreq <- receiveIterateeShy $ tryFinishRequest httpReq
    case mreq of
        (Left err) -> do
            sendIteratee encodeResponse (responseError proto err) outIter
            E.throwError err
        (Right (r, p)) -> runWebSocketsWith' opts p (goWs r) outIter
  where
    proto :: p
    proto = undefined

runWebSocketsWith' :: Protocol p
                   => WebSocketsOptions
                   -> p
                   -> WebSockets p a
                   -> Iteratee ByteString IO ()
                   -> Iteratee ByteString IO a
runWebSocketsWith' opts proto ws outIter = do
    sendLock <- liftIO $ newMVar () 

    let sender = makeSend sendLock
        env    = WebSocketsEnv opts sender proto
        state  = runReaderT (unWebSockets ws) env
        iter   = evalStateT state emptyDemultiplexState
    iter
  where
<<<<<<< HEAD
    makeSend sendLock x = do
        () <- takeMVar sendLock
        _ <- run $ singleton x $$ builderToByteString $$ outIter
        putMVar sendLock ()

    singleton c = checkContinue0 $ \_ f -> f (Chunks [c]) >>== returnI

    -- Spawn a ping thread first
    ws' = spawnPingThread >> ws

-- | Spawn a thread which sends a ping every few seconds, according to the
-- options set
spawnPingThread :: WebSockets ()
spawnPingThread = do
    sender <- getSender
    options <- getOptions
    case pingInterval options of
        Nothing -> return ()
        Just i  -> do
            _ <- liftIO $ forkIO $ forever $ do
                -- An ugly hack here. We first sleep before sending the first
                -- ping, so the ping (hopefully) doesn't interfere with the
                -- intitial request/response.
                threadDelay (i * 1000 * 1000)  -- seconds
                sender E.ping ("Hi" :: ByteString)
            return ()
=======
    makeSend sendLock x = withMVar sendLock $ \_ ->
        builderSender outIter x

-- | @spawnPingThread n@ spawns a thread which sends a ping every @n@ seconds
-- (if the protocol supports it). To be called after having sent the response.
spawnPingThread :: BinaryProtocol p => Int -> WebSockets p ()
spawnPingThread i = do
    sink <- getSink
    _ <- liftIO $ forkIO $ forever $ do
        sendSink sink $ ping ("Hi" :: ByteString)
        threadDelay (i * 1000 * 1000)  -- seconds
    return ()
>>>>>>> e0c277ac

-- | Receive some data from the socket, using a user-supplied parser.
receiveWith :: Decoder p a -> WebSockets p a
receiveWith = liftIteratee . receiveIteratee

-- todo: move some stuff to another module. "Decode"?

-- | Underlying iteratee version of 'receiveWith'.
receiveIteratee :: Decoder p a -> Iteratee ByteString IO a
receiveIteratee parser = do
    eof <- E.isEOF
    if eof
        then E.throwError ConnectionClosed
        else wrappingParseError . AE.iterParser $ parser

-- | Like receiveIteratee, but if the supplied parser is happy with no input,
-- we don't supply any more. This is very, very important when we have parsers
-- that don't necessarily read data, like hybi10's completeRequest.
receiveIterateeShy :: Decoder p a -> Iteratee ByteString IO a
receiveIterateeShy parser = wrappingParseError $ shyIterParser parser

-- | Execute an iteratee, wrapping attoparsec-enumeratee's ParseError into the
-- ParseError constructor (which is a ConnectionError).
wrappingParseError :: (Monad m) => Iteratee a m b -> Iteratee a m b
wrappingParseError = flip E.catchError $ \e -> E.throwError $
    maybe e (toException . ParseError) $ fromException e

sendIteratee :: Encoder p a -> a
             -> Iteratee ByteString IO ()
             -> Iteratee ByteString IO ()
sendIteratee enc resp outIter = do
    liftIO $ mkSend (builderSender outIter) enc resp

-- | Low-leven sending with an arbitrary 'Encoder'
sendWith :: Encoder p a -> a -> WebSockets p ()
sendWith encoder x = WebSockets $ do
    send' <- sendBuilder <$> ask
    liftIO $ mkSend send' encoder x

-- | Low-level sending with an arbitrary 'T.Message'
send :: Protocol p => T.Message p -> WebSockets p ()
send msg = getSink >>= \sink -> liftIO $ sendSink sink msg

-- | Used for asynchronous sending.
newtype Sink p = Sink {unSink :: Message p -> IO ()}

-- | Send a message to a sink. Might generate an exception if the underlying
-- connection is closed.
sendSink :: Sink p -> Message p -> IO ()
sendSink = unSink

-- | In case the user of the library wants to do asynchronous sending to the
-- socket, he can extract a 'Sink' and pass this value around, for example,
-- to other threads.
getSink :: Protocol p => WebSockets p (Sink p)
getSink = WebSockets $ do
    proto <- unWebSockets getProtocol
    send' <- sendBuilder <$> ask
    return $ Sink $ mkSend send' $ encodeMessage $ encodeFrame proto
  where
    -- TODO: proper multiplexing?
    encodeMessage frame mask msg = frame mask $ case msg of
        (ControlMessage (Close pl)) -> Frame True CloseFrame pl
        (ControlMessage (Ping pl))  -> Frame True PingFrame pl
        (ControlMessage (Pong pl))  -> Frame True PongFrame pl
        (DataMessage (Text pl))     -> Frame True TextFrame pl
        (DataMessage (Binary pl))   -> Frame True BinaryFrame pl

-- TODO: rename to mkEncodedSender?
mkSend :: (Builder -> IO ()) -> Encoder p a -> a -> IO ()
mkSend send' encoder x = do
    mask <- randomMask
    send' $ encoder mask x

singleton :: Monad m => a -> Enumerator a m b
singleton c = E.checkContinue0 $ \_ f -> f (E.Chunks [c]) >>== E.returnI

builderSender :: MonadIO m => Iteratee ByteString m b -> Builder -> m ()
builderSender outIter x = do
    ok <- E.run $ singleton x $$ builderToByteString $$ outIter
    case ok of
        Left err -> throw err
        Right _  -> return ()

-- | Get the current configuration
getOptions :: WebSockets p WebSocketsOptions
getOptions = WebSockets $ ask >>= return . options

-- | Get the underlying protocol
getProtocol :: WebSockets p p
getProtocol = WebSockets $ protocol <$> ask

-- | Find out the 'WebSockets' version used at runtime
getVersion :: Protocol p => WebSockets p String
getVersion = version <$> getProtocol

-- | Throw an iteratee error in the WebSockets monad
throwWsError :: (Exception e) => e -> WebSockets p a
throwWsError = liftIteratee . E.throwError

-- | Catch an iteratee error in the WebSockets monad
catchWsError :: WebSockets p a
             -> (SomeException -> WebSockets p a)
             -> WebSockets p a
catchWsError act c = WebSockets $ do
    env <- ask
    state <- get
    let it  = peelWebSockets state env $ act
        cit = peelWebSockets state env . c
    lift . lift $ it `E.catchError` cit
  where
    peelWebSockets state env =
        flip evalStateT state . flip runReaderT env . unWebSockets

-- | Lift an Iteratee computation to WebSockets
liftIteratee :: Iteratee ByteString IO a -> WebSockets p a
liftIteratee = WebSockets . lift . lift<|MERGE_RESOLUTION|>--- conflicted
+++ resolved
@@ -138,34 +138,6 @@
         iter   = evalStateT state emptyDemultiplexState
     iter
   where
-<<<<<<< HEAD
-    makeSend sendLock x = do
-        () <- takeMVar sendLock
-        _ <- run $ singleton x $$ builderToByteString $$ outIter
-        putMVar sendLock ()
-
-    singleton c = checkContinue0 $ \_ f -> f (Chunks [c]) >>== returnI
-
-    -- Spawn a ping thread first
-    ws' = spawnPingThread >> ws
-
--- | Spawn a thread which sends a ping every few seconds, according to the
--- options set
-spawnPingThread :: WebSockets ()
-spawnPingThread = do
-    sender <- getSender
-    options <- getOptions
-    case pingInterval options of
-        Nothing -> return ()
-        Just i  -> do
-            _ <- liftIO $ forkIO $ forever $ do
-                -- An ugly hack here. We first sleep before sending the first
-                -- ping, so the ping (hopefully) doesn't interfere with the
-                -- intitial request/response.
-                threadDelay (i * 1000 * 1000)  -- seconds
-                sender E.ping ("Hi" :: ByteString)
-            return ()
-=======
     makeSend sendLock x = withMVar sendLock $ \_ ->
         builderSender outIter x
 
@@ -175,10 +147,12 @@
 spawnPingThread i = do
     sink <- getSink
     _ <- liftIO $ forkIO $ forever $ do
+        -- An ugly hack here. We first sleep before sending the first
+        -- ping, so the ping (hopefully) doesn't interfere with the
+        -- intitial request/response.
+        threadDelay (i * 1000 * 1000)  -- seconds
         sendSink sink $ ping ("Hi" :: ByteString)
-        threadDelay (i * 1000 * 1000)  -- seconds
     return ()
->>>>>>> e0c277ac
 
 -- | Receive some data from the socket, using a user-supplied parser.
 receiveWith :: Decoder p a -> WebSockets p a
