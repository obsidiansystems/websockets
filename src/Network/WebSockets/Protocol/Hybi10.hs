--- conflicted
+++ resolved
@@ -1,10 +1,4 @@
-<<<<<<< HEAD
 {-# LANGUAGE OverloadedStrings #-}
-=======
-
-{-# LANGUAGE OverloadedStrings #-}
-
->>>>>>> 5054a5cb
 module Network.WebSockets.Protocol.Hybi10
     ( hybi10
     ) where
@@ -27,7 +21,7 @@
 import qualified Data.ByteString.Lazy as BL
 import qualified Data.CaseInsensitive as CI
 import Control.Monad.Error (Error (..), throwError)
-
+import Data.Monoid (mappend, mconcat)
 
 import Network.WebSockets.Decode (Decoder)
 import Network.WebSockets.Encode (Encoder)
@@ -36,8 +30,6 @@
 import Network.WebSockets.Types
 
 
-instance Error HandshakeError where
-  strMsg = OtherError
 
 -- | Parse a frame
 decodeFrameHybi10 :: Decoder Frame
