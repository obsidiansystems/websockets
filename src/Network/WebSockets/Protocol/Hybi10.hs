--- conflicted
+++ resolved
@@ -95,8 +95,4 @@
         | otherwise      = (127, B.fromWord64be (fromIntegral len'))
 
 hybi10 :: Protocol
-<<<<<<< HEAD
-hybi10 = Protocol "hybi10" encodeFrameHybi10 decodeFrameHybi10
-=======
-hybi10 = Protocol "10" encodeFrameHybi10 decodeFrameHybi10 (error $ "not implemented: hybi10: completeRequest")
->>>>>>> bb0d67da
+hybi10 = Protocol "hybi10" encodeFrameHybi10 decodeFrameHybi10 (error $ "not implemented: hybi10: completeRequest")
