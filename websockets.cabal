--- conflicted
+++ resolved
@@ -1,9 +1,5 @@
 Name:    websockets
-<<<<<<< HEAD
-Version: 0.9.8.0
-=======
 Version: 0.9.8.2
->>>>>>> 0a46270a
 
 Synopsis:
   A sensible and clean way to write WebSocket-capable servers in Haskell.
